"""BAM utilities."""
import logging
import os
from itertools import islice

import numpy as np
import pandas as pd
import pysam
from io import StringIO


def idxstats(bam_fname, drop_unmapped=False):
    """Get chromosome names, lengths, and number of mapped/unmapped reads.

    Use the BAM index (.bai) to get the number of reads and size of each
    chromosome. Contigs with no mapped reads are skipped.
    """
    handle = StringIO(pysam.idxstats(bam_fname, split_lines=False))
    table = pd.read_csv(handle, sep='\t', header=None,
<<<<<<< HEAD
                          names=['chromosome', 'length', 'mapped', 'unmapped'])
=======
                        names=['chromosome', 'length', 'mapped', 'unmapped'])
>>>>>>> 3f2dac5b
    if drop_unmapped:
        table = table[table.mapped != 0].drop('unmapped', axis=1)
    return table


def bam_total_reads(bam_fname):
    """Count the total number of mapped reads in a BAM file.

    Uses the BAM index to do this quickly.
    """
    table = idxstats(bam_fname, drop_unmapped=True)
    return table.mapped.sum()


def ensure_bam_index(bam_fname):
    """Ensure a BAM file is indexed, to enable fast traversal & lookup.

    For MySample.bam, samtools will look for an index in these files, in order:

    - MySample.bam.bai
    - MySample.bai
    """
    if os.path.isfile(bam_fname + '.bai'):
        # MySample.bam.bai
        bai_fname = bam_fname + '.bai'
    else:
        # MySample.bai
        bai_fname = bam_fname[:-1] + 'i'
    if not is_newer_than(bai_fname, bam_fname):
        logging.info("Indexing BAM file %s", bam_fname)
        pysam.index(bam_fname)
        bai_fname = bam_fname + '.bai'
    assert os.path.isfile(bai_fname), \
            "Failed to generate index " + bai_fname
    return bai_fname


def ensure_bam_sorted(bam_fname, by_name=False, span=50):
    """Test if the reads in a BAM file are sorted as expected.

    by_name=True: reads are expected to be sorted by query name. Consecutive
    read IDs are in alphabetical order, and read pairs appear together.

    by_name=False: reads are sorted by position. Consecutive reads have
    increasing position.
    """
    if by_name:
        # Compare read IDs
        def out_of_order(read, prev):
            return not (prev is None or
                        prev.qname <= read.qname)
    else:
        # Compare read locations
        def out_of_order(read, prev):
            return not (prev is None or
                        read.tid != prev.tid or
                        prev.pos <= read.pos)

    # ENH - repeat at 50%, ~99% through the BAM
    bam = pysam.Samfile(bam_fname, 'rb')
    last_read = None
    for read in islice(bam, span):
        if out_of_order(read, last_read):
            return False
        last_read = read
    bam.close()
    return True


def is_newer_than(target_fname, orig_fname):
    """Compare file modification times."""
    if not os.path.isfile(target_fname):
        return False
    return (os.stat(target_fname).st_mtime >= os.stat(orig_fname).st_mtime)


def get_read_length(bam, span=1000):
    """Get (median) read length from first few reads in a BAM file.

    Illumina reads all have the same length; other sequencers might not.

    Parameters
    ----------
    bam : str or pysam.Samfile
        Filename or pysam-opened BAM file.
    n : int
        Number of reads used to calculate median read length.
    """
    was_open = False
    if isinstance(bam, str):
        bam = pysam.Samfile(bam, 'rb')
    else:
        was_open = True
    lengths = [read.query_length for read in islice(bam, span)
               if read.query_length > 0]
    if was_open:
        bam.seek(0)
    else:
        bam.close()
    return np.median(lengths)<|MERGE_RESOLUTION|>--- conflicted
+++ resolved
@@ -17,11 +17,7 @@
     """
     handle = StringIO(pysam.idxstats(bam_fname, split_lines=False))
     table = pd.read_csv(handle, sep='\t', header=None,
-<<<<<<< HEAD
-                          names=['chromosome', 'length', 'mapped', 'unmapped'])
-=======
                         names=['chromosome', 'length', 'mapped', 'unmapped'])
->>>>>>> 3f2dac5b
     if drop_unmapped:
         table = table[table.mapped != 0].drop('unmapped', axis=1)
     return table
