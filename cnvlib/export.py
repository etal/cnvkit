--- conflicted
+++ resolved
@@ -32,19 +32,12 @@
     out_table["label"] = label_with_gene(first_cnarr)
     out_table[first_cnarr.sample_id] = first_cnarr["log2"]
     for fname in filenames[1:]:
-<<<<<<< HEAD
         cnarr = read_cna(fname, None)
-        if not (len(cnarr) == len(out_table)
-                and (label_with_gene(cnarr) == out_table["label"]).all()):
-            raise ValueError("Mismatched row coordinates in %s" % fname)
-=======
-        cnarr = read_cna(fname)
         if not (
             len(cnarr) == len(out_table)
             and (label_with_gene(cnarr) == out_table["label"]).all()
         ):
             raise ValueError(f"Mismatched row coordinates in {fname}")
->>>>>>> 4242e758
         # Copy the next column by sample ID
         if cnarr.sample_id in out_table.columns:
             raise ValueError(f"Duplicate sample ID: {cnarr.sample_id}")
