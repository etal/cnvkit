--- conflicted
+++ resolved
@@ -153,20 +153,7 @@
 
 def absolute_clonal(cnarr, ploidy, purity, is_reference_male, is_sample_female):
     """Calculate absolute copy number values from segment or bin log2 ratios."""
-<<<<<<< HEAD
     df = absolute_dataframe(cnarr, ploidy, purity, is_reference_male, is_sample_female)
-=======
-    absolutes = np.zeros(len(cnarr), dtype=np.float_)
-    for i, row in enumerate(cnarr):
-        # TODO by_chromosome to reduce number of calls to this
-        ref_copies, expect_copies = _reference_expect_copies(
-            row.chromosome, ploidy, is_sample_female, is_reference_male
-        )
-        absolutes[i] = _log2_ratio_to_absolute(
-            row.log2, ref_copies, expect_copies, purity
-        )
-    return absolutes
->>>>>>> 4242e758
 
     return df['absolute']
 
@@ -181,24 +168,9 @@
 
 def absolute_dataframe(cnarr, ploidy, purity, is_reference_male, is_sample_female):
     """Absolute, expected and reference copy number in a DataFrame."""
-<<<<<<< HEAD
     df = get_as_dframe_and_set_reference_and_expect_copies(cnarr, ploidy, is_reference_male, is_sample_female)
     df['absolute'] = df.apply(lambda row: _log2_ratio_to_absolute(row['log2'], row['reference'], row['expect'], purity), axis=1)
     return df[['absolute', 'expect', 'reference']]
-=======
-    absolutes = np.zeros(len(cnarr), dtype=np.float_)
-    reference_copies = expect_copies = np.zeros(len(cnarr), dtype=np.int_)
-    for i, row in enumerate(cnarr):
-        ref_copies, exp_copies = _reference_expect_copies(
-            row.chromosome, ploidy, is_sample_female, is_reference_male
-        )
-        reference_copies[i] = ref_copies
-        expect_copies[i] = exp_copies
-        absolutes[i] = _log2_ratio_to_absolute(row.log2, ref_copies, exp_copies, purity)
-    return pd.DataFrame(
-        {"absolute": absolutes, "reference": reference_copies, "expect": expect_copies}
-    )
->>>>>>> 4242e758
 
 
 def absolute_expect(cnarr, ploidy, is_sample_female):
@@ -248,31 +220,18 @@
         A pair of integers: number of copies in the reference, and expected in
         the sample.
     """
-<<<<<<< HEAD
     df = cnarr.copy().data
 
     # Set all to default value (i.e. for autsosomes):
-    df['reference'] = np.repeat(ploidy, len(df))
-    df['expect'] = np.repeat(ploidy, len(df))
-
-    df.loc[df.chromosome == 'chrX', 'reference'] = (ploidy // 2 if is_reference_male else ploidy)
-    df.loc[df.chromosome == 'chrX', 'expect'] = (ploidy if is_sample_female else ploidy // 2)
-
-    df.loc[df.chromosome == 'chrY', 'reference'] = ploidy // 2
-    df.loc[df.chromosome == 'chrY', 'expect'] = (0 if is_sample_female else ploidy // 2)
+    df["reference"] = np.repeat(ploidy, len(df))
+    df["expect"] = np.repeat(ploidy, len(df))
+
+    df.loc[df.chromosome == "chrX", "reference"] = (ploidy // 2 if is_reference_male else ploidy)
+    df.loc[df.chromosome == "chrX", "expect"] = (ploidy if is_sample_female else ploidy // 2)
+
+    df.loc[df.chromosome == "chrY", "reference"] = ploidy // 2
+    df.loc[df.chromosome == "chrY", "expect"] = (0 if is_sample_female else ploidy // 2)
     return df
-=======
-    chrom = chrom.lower()
-    if chrom in ["chrx", "x"]:
-        ref_copies = ploidy // 2 if is_reference_male else ploidy
-        exp_copies = ploidy if is_sample_female else ploidy // 2
-    elif chrom in ["chry", "y"]:
-        ref_copies = ploidy // 2
-        exp_copies = 0 if is_sample_female else ploidy // 2
-    else:
-        ref_copies = exp_copies = ploidy
-    return ref_copies, exp_copies
->>>>>>> 4242e758
 
 
 def _reference_copies_pure(chrom, ploidy, is_reference_male):
