"""RNA expression levels quantified per gene.

Process per-gene expression levels, or the equivalent, by cohort.
"""
import logging

import numpy as np
import pandas as pd
from scipy.stats import gmean

from .cnary import CopyNumArray as CNA
from .fix import center_by_window


NULL_LOG2_COVERAGE = -5


def before(char):
    def selector(string):
        return string.split(char, 1)[0]
    return selector


def filter_probes(sample_counts):
    """Filter probes to only include high-quality, transcribed genes.

    The human genome has ~25,000 protein coding genes, yet the RSEM output
    includes ~58,000 rows. Some of these rows correspond to read counts over
    control probes (e.g.  spike-in sequences). Some rows correspond to poorly
    mapped genes in contigs that have not been linked to the 24 chromosomes
    (e.g. HLA region). Others correspond to pseudo-genes and non-coding genes.
    For the purposes of copy number inference, these rows are best removed.
    """
    gene_medians = sample_counts.median(axis=1)
    # Make sure the gene has detectable transcript in at least half of samples
    is_mostly_transcribed = (gene_medians >= 1.0)
    logging.info("Dropping %d / %d rarely expressed genes from input samples",
                 (~is_mostly_transcribed).sum(), len(is_mostly_transcribed))
    return sample_counts[is_mostly_transcribed]


def load_gene_info(gene_resource, corr_fname, default_r=.1):
    """Read gene info from BioMart, and optionally TCGA, into a dataframe.

    RSEM only outputs the Ensembl ID. We have used the BioMART tool in Ensembl
    to export a list of all Ensembl genes with a RefSeq mRNA (meaning it is high
    quality, curated, and bona fide gene) and resides on chromosomes 1-22, X, or
    Y. The tool also outputs the GC content of the gene, chromosomal coordinates
    of the gene, and HUGO gene symbol.

    The gene resource input can be obtained from a resource bundle we provide
    (for reference genome hg19) or generated from BioMart.
    """
    # Load the gene info file and clean up column names
    # Original columns:
    # "Gene stable ID" -- Ensembl ID
    # "Gene % GC content"
    # "Chromosome/scaffold name"
    # "Gene start (bp)"
    # "Gene end (bp)"
    # "Gene name"
    # "NCBI gene ID"
    # "Transcript length (including UTRs and CDS)"
    # "Transcript support level (TSL)"
    info_col_names = ['gene_id', 'gc', 'chromosome', 'start', 'end',
                      'gene', 'entrez_id', 'tx_length', 'tx_support']
<<<<<<< HEAD
    gene_info = (pd.read_csv(gene_resource, sep='\t', names=info_col_names, header=1,
                               converters={'gene_id': before('.'),
                                           'tx_support': tsl2int,
                                           'gc': lambda x: float(x)/100})
=======
    gene_info = (pd.read_csv(gene_resource, sep='\t', header=1,
                             names=info_col_names, 
                             converters={'gene_id': before('.'),
                                         'tx_support': tsl2int,
                                         'gc': lambda x: float(x)/100})
>>>>>>> 3f2dac5b
                 .sort_values('gene_id'))
    logging.info("Loaded %s with shape: %s", gene_resource, gene_info.shape)

    if corr_fname:
        corr_table = load_cnv_expression_corr(corr_fname)

        gi_corr = gene_info.join(corr_table, on='entrez_id', how='left')
        if not gi_corr['gene_id'].is_unique:
            unique_idx = gi_corr.groupby('gene_id').apply(dedupe_ens_hugo)
            gi_corr = gi_corr.loc[unique_idx]

        # DBG verify that the tables were aligned correctly
        #  for colname in ('pearson_r', 'spearman_r', 'kendall_t'):
        #      print("In column", colname, "length", len(gi_corr),
        #            ", have", gi_corr[colname].count(), "not-NA,",
        #            (gi_corr[colname] > 0.1).sum(), ">0.1",
        #            ", max value", np.nanmax(gi_corr[colname]))

        if not gene_info['entrez_id'].is_unique:
            # Treat untraceable entrez_id duplicates (scarce at this point, ~15)
            # as unknown correlation, i.e. default, as if not in TCGA
            entrez_dupes_idx = tuple(locate_entrez_dupes(gi_corr))
            logging.info("Resetting %d ambiguous genes' correlation "
                         "coefficients to default %f",
                         len(entrez_dupes_idx), default_r)
            gi_corr.loc[entrez_dupes_idx,
                        ('pearson_r', 'spearman_r', 'kendall_t')] = default_r

        # Genes w/o TCGA info get default correlation 0.1 (= .5*corr.median())
        gene_info = gi_corr.fillna({'pearson_r': default_r,
                                    'spearman_r': default_r,
                                    'kendall_t': default_r,
                                   })

    elif not gene_info['gene_id'].is_unique:
        # Simpler deduplication, not using TCGA fields
        unique_idx = gene_info.groupby('gene_id').apply(dedupe_ens_no_hugo)
        gene_info = gene_info.loc[unique_idx]

    logging.info("Trimmed gene info table to shape: %s", gene_info.shape)
    assert gene_info['gene_id'].is_unique
    gene_info['entrez_id'] = gene_info['entrez_id'].fillna(0).astype('int')
    return gene_info.set_index('gene_id')


def load_cnv_expression_corr(fname):
    shared_key = 'Entrez_Gene_Id'
<<<<<<< HEAD
    table = (pd.read_csv(fname, sep='\t', dtype={shared_key: int}, na_filter=False)
=======
    table = (pd.read_csv(fname, sep='\t', na_filter=False, dtype={shared_key: int})
>>>>>>> 3f2dac5b
             .set_index(shared_key))
    logging.info("Loaded %s with shape: %s", fname, table.shape)
    return table


def tsl2int(tsl):
    """Convert an Ensembl Transcript Support Level (TSL) code to an integer.

    The code has the format "tsl([1-5]|NA)".

    See: https://www.ensembl.org/Help/Glossary?id=492
    """
    if tsl in (np.nan, "", "tslNA"):
        return 0
    # Remove "tsl" prefix
    assert tsl[:3] == "tsl"
    value = tsl[3:]
    # Remove possible suffix " (assigned to previous version _)"
    if len(value) > 2:
        value = value[:2].rstrip()
    if value == "NA":
        return 0
    return int(value)


def dedupe_ens_hugo(dframe):
    """Emit the "best" index from a group of the same Ensembl ID.

    The RSEM gene rows are the data of interest, and they're associated with
    Ensembl IDs to indicate the transcribed gene being measured in each row.
    The BioMart table of gene info can have duplicate rows for Ensembl ID, which
    would cause duplicate rows in RSEM import if joined naively.  So, we need to
    select a single row for each group of "gene info" rows with the same Ensembl
    ID (column 'gene_id').

    The keys we can use for this are:

    - Entrez ID ('entrez_id')
    - Ensembl gene name ('gene')
    - Entrez gene name ('hugo_gene')

    Entrez vs. Ensembl IDs and gene names are potentially many-to-many, e.g.
    CALM1/2/3. However, if we also require that the Ensembl and HUGO gene names
    match within a group, that (usually? always?) results in a unique row
    remaining.

    (Example: CALM1/2/3 IDs are many-to-many, but of the 3 Entrez IDs associated
    with Ensembl's CALM1, only 1 is called CALM1 in the Entrez/corr. table.)

    Failing that (no matches or multiple matches), prefer a lower Entrez ID,
    because well-characterized, protein-coding genes tend to have been
    discovered and accessioned first.
    """
    if len(dframe) == 1:
        return dframe.index[0]
    match_gene = dframe[dframe['gene'] == dframe['hugo_gene']]
    if len(match_gene) == 1:
        return match_gene.index[0]
    if len(match_gene) > 1:
        # Take lowest Entrez ID of the matched
        return dedupe_tx(match_gene)
    # No matching names -> lowest Entrez ID key
    return dedupe_tx(dframe)


def dedupe_ens_no_hugo(dframe):
    """Deduplicate Ensembl ID using Entrez ID but not HUGO gene name."""
    if len(dframe) == 1:
        return dframe.index[0]
    return dedupe_tx(dframe)


def dedupe_tx(dframe):
    """Deduplicate table rows to select one transcript length per gene.

    Choose the lowest-number Entrez ID and the transcript with the greatest
    support (primarily) and length (secondarily).

    This is done at the end of Ensembl ID deduplication, after filtering on gene
    names and for single-row tables.

    Returns an integer row index corresponding to the original table.
    """
    # NB: Transcripts are many-to-1 vs. Ensembl ID, not Entrez ID, so each
    # unique Entrez ID here will have the same collection of transcripts
    # associated with it.
    return (dframe.sort_values(['entrez_id', 'tx_support', 'tx_length'],
                               ascending=[True, False, False],
                               na_position='last')
            .index[0])


def locate_entrez_dupes(dframe):
    """In case the same Entrez ID was assigned to multiple Ensembl IDs.

    Use HUGO vs. HGNC name again, similar to `dedupe_hugo`, but instead of
    emiting the indices of the rows to keep, emit the indices of the extra rows
    -- their correlation values will then be filled in with a default value
    (np.nan or 0.1).

    It will then be as if those genes hadn't appeared in the TCGA tables at all,
    i.e. CNV-expression correlation is unknown, but all entries are still
    retained in the BioMart table (gene_info).
    """
    for _key, group in dframe.groupby('entrez_id'):
        if len(group) == 1:
            continue
        match_gene_idx = (group['gene'] == group['hugo_gene'])
        match_gene_cnt = match_gene_idx.sum()
        if match_gene_cnt == 1:
            for mismatch_idx in group.index[~match_gene_idx]:
                yield mismatch_idx
        else:
            # Keep the lowest Ensemble ID (of the matched, if any)
            if match_gene_cnt: # >1
                keepable = group[match_gene_idx]
            else:
                keepable = group
            idx_to_keep = keepable.sort_values('gene_id').index.values[0]
            for idx in group.index:
                if idx != idx_to_keep:
                    yield idx


def align_gene_info_to_samples(gene_info, sample_counts, tx_lengths,
                               normal_ids):
    """Align columns and sort.

    Also calculate weights and add to gene_info as 'weight', along with
    transcript lengths as 'tx_length'.
    """
    logging.debug("Dimensions: gene_info=%s, sample_counts=%s",
                  gene_info.shape, sample_counts.shape)
    sc, gi = sample_counts.align(gene_info, join='inner', axis=0)
    gi = gi.sort_values(by=['chromosome', 'start'])
    sc = sc.loc[gi.index]

    if tx_lengths is not None:
        # Replace the existing tx_lengths from gene_resource
        # (RSEM results have this, TCGA gene counts don't)
        gi['tx_length'] = tx_lengths.loc[gi.index]

    # Calculate per-gene weights similarly to cnvlib.fix
    # NB: chrX doesn't need special handling because with X-inactivation,
    # expression should be similar in male and female samples, i.e. neutral is 0
    logging.info("Weighting genes with below-average read counts")
    gene_counts = sc.median(axis=1)
    weights = [np.sqrt((gene_counts / gene_counts.quantile(.75)).clip_upper(1))]

    logging.info("Calculating normalized gene read depths")
    sample_depths_log2 = normalize_read_depths(sc.divide(gi['tx_length'],
                                                         axis=0),
                                               normal_ids)

    logging.info("Weighting genes by spread of read depths")
    gene_spreads = sample_depths_log2.std(axis=1)
    weights.append(gene_spreads)

    corr_weights = []
    for corr_col in ('spearman_r', 'pearson_r', 'kendall_t'):
        if corr_col in gi:
            logging.info("Weighting genes by %s correlation coefficient",
                         corr_col)
            corr_weights.append(gi[corr_col].values)
    if corr_weights:
        weights.append(np.vstack(corr_weights).mean(axis=0))

    weight = gmean(np.vstack(weights), axis=0)
    gi['weight'] = weight / weight.max()
    if gi['weight'].isnull().all():
        gi['weight'] = 1.0
    logging.debug(" --> final zeros: %d / %d",
                  (gi['weight'] == 0).sum(), len(gi))
    return gi, sc, sample_depths_log2


def normalize_read_depths(sample_depths, normal_ids):
    """Normalize read depths within each sample.

    Some samples have higher sequencing depth and therefore read depths need to
    be normalized within each sample. TCGA recommends an upper quartile
    normalization.

    After normalizing read depths within each sample, normalize (median-center)
    within each gene, across samples.

    Finally, convert to log2 ratios.
    """
    assert sample_depths.values.sum() > 0
    sample_depths = sample_depths.fillna(0)
    for _i in range(4):
        # By-sample: 75%ile  among all genes
        q3 = sample_depths.quantile(.75)
        sample_depths /= q3
        # By-gene: median among all samples
        sm = sample_depths.median(axis=1)
        sample_depths = sample_depths.divide(sm, axis=0)
        # print("  round", _i, "grand mean:", sample_depths.values.mean(),
        #       ": sample-wise denom =", q3.mean(),
        #       ", gene-wise denom =", sm.mean())
    if normal_ids:
        # Use normal samples as a baseline for read depths
        normal_ids = pd.Series(normal_ids)
        if not normal_ids.isin(sample_depths.columns).all():
            raise ValueError("Normal sample IDs not in samples: %s"
                    % normal_ids.drop(sample_depths.columns, errors='ignore'))
        normal_depths = sample_depths.loc[:, normal_ids]
        use_median = True  # TODO - benchmark & pick one
        if use_median:
            # Simple approach: divide normalized (1=neutral) values by gene medians
            normal_avg = normal_depths.median(axis=1)
            sample_depths = sample_depths.divide(normal_avg, axis=0).clip_lower(0)
        else:
            # Alternate approach: divide their IQR
            # At each gene, sample depths above the normal sample depth 75%ile
            # are divided by the 75%ile, those below 25%ile are divided by
            # 25%ile, and those in between are reset to neutral (=1.0)
            n25, n75 = np.nanpercentile(normal_depths.values, [25, 75], axis=1)
            below_idx = sample_depths.values < n25[:, np.newaxis]
            above_idx = sample_depths.values > n75[:, np.newaxis]
            factor = np.zeros_like(sample_depths.values)
            factor[below_idx] = (below_idx / n25[:, np.newaxis])[below_idx]
            factor[above_idx] = (above_idx / n75[:, np.newaxis])[above_idx]
            sample_depths *= factor
            sample_depths[~(below_idx | above_idx)] = 1.0
    # Finally, convert normalized read depths to log2 scale
    return safe_log2(sample_depths, NULL_LOG2_COVERAGE)


def safe_log2(values, min_log2):
    """Transform values to log2 scale, safely handling zeros.

    Parameters
    ----------
    values : np.array
        Absolute-scale values to transform. Should be non-negative.
    min_log2 : float
        Assign input zeros this log2-scaled value instead of -inf. Rather than
        hard-clipping, input values near 0 (especially below 2^min_log2) will be
        squeezed a bit above `min_log2` in the log2-scale output.
    """
    absolute_shift = 2 ** min_log2
    return np.log2(values + absolute_shift)


def attach_gene_info_to_cnr(sample_counts, sample_data_log2, gene_info,
                            read_len=100):
    """Join gene info to each sample's log2 expression ratios.

    Add the Ensembl gene info to the aggregated gene expected read counts,
    dropping genes that are not in the Ensembl table
    I.e., filter probes down to those genes that have names/IDs in the gene
    resource table.

    Split out samples to individual .cnr files, keeping (most) gene info.
    """
    gi_cols = ['chromosome', 'start', 'end', 'gene', 'gc', 'tx_length', 'weight']
    cnr_info = gene_info.loc[:, gi_cols]
    # Fill NA fields with the lowest finite value in the same row.
    # Only use NULL_LOG2_COVERAGE if all samples are NA / zero-depth.
    gene_minima = sample_data_log2.min(axis=1, skipna=True)
    assert not gene_minima.hasnans, gene_minima.head()
    for (sample_id, sample_col), (_sid_log2, sample_log2) \
            in zip(sample_counts.iteritems(), sample_data_log2.iteritems()):
        tx_len = cnr_info.tx_length
        sample_depth = (read_len * sample_col / tx_len).rename("depth")
        sample_log2 = sample_log2.fillna(gene_minima).rename("log2")
        cdata = (pd.concat([cnr_info, sample_depth, sample_log2], axis=1)
                 .reset_index(drop=True))
        cnr = CNA(cdata, {'sample_id': sample_id})
        cnr.sort_columns()
        yield cnr


def correct_cnr(cnr, do_gc, do_txlen, max_log2):
    """Apply bias corrections & smoothing.

    - Biases: 'gc', 'length'
    - Smoothing: rolling triangle window using weights.
    """
    cnr.center_all()
    # Biases, similar to stock CNVkit
    if any((do_gc, do_txlen)):
        if do_gc and 'gc' in cnr:
            cnr = center_by_window(cnr, .1, cnr['gc'])
        if do_txlen and 'tx_length' in cnr:
            cnr = center_by_window(cnr, .1, cnr['tx_length'])
        cnr.center_all()
    if max_log2:
        cnr[cnr['log2'] > max_log2, 'log2'] = max_log2
    return cnr<|MERGE_RESOLUTION|>--- conflicted
+++ resolved
@@ -64,18 +64,11 @@
     # "Transcript support level (TSL)"
     info_col_names = ['gene_id', 'gc', 'chromosome', 'start', 'end',
                       'gene', 'entrez_id', 'tx_length', 'tx_support']
-<<<<<<< HEAD
-    gene_info = (pd.read_csv(gene_resource, sep='\t', names=info_col_names, header=1,
-                               converters={'gene_id': before('.'),
-                                           'tx_support': tsl2int,
-                                           'gc': lambda x: float(x)/100})
-=======
     gene_info = (pd.read_csv(gene_resource, sep='\t', header=1,
                              names=info_col_names, 
                              converters={'gene_id': before('.'),
                                          'tx_support': tsl2int,
                                          'gc': lambda x: float(x)/100})
->>>>>>> 3f2dac5b
                  .sort_values('gene_id'))
     logging.info("Loaded %s with shape: %s", gene_resource, gene_info.shape)
 
@@ -123,11 +116,7 @@
 
 def load_cnv_expression_corr(fname):
     shared_key = 'Entrez_Gene_Id'
-<<<<<<< HEAD
-    table = (pd.read_csv(fname, sep='\t', dtype={shared_key: int}, na_filter=False)
-=======
     table = (pd.read_csv(fname, sep='\t', na_filter=False, dtype={shared_key: int})
->>>>>>> 3f2dac5b
              .set_index(shared_key))
     logging.info("Loaded %s with shape: %s", fname, table.shape)
     return table
