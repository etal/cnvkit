"""Supporting functions for the 'antitarget' command."""
import logging
import math
import os.path
import time
from concurrent import futures

import numpy as np
import pandas as pd
import pysam
from io import StringIO
from skgenome import tabio

from . import core, samutil
from .cnary import CopyNumArray as CNA
from .parallel import rm, to_chunks
from .params import NULL_LOG2_COVERAGE


def do_coverage(bed_fname, bam_fname, by_count=False, min_mapq=0, processes=1):
    """Calculate coverage in the given regions from BAM read depths."""
    if not samutil.ensure_bam_sorted(bam_fname):
        raise RuntimeError("BAM file %s must be sorted by coordinates"
                            % bam_fname)
    samutil.ensure_bam_index(bam_fname)
    # ENH: count importers.TOO_MANY_NO_COVERAGE & warn
    cnarr = interval_coverages(bed_fname, bam_fname, by_count, min_mapq,
                               processes)
    return cnarr


def interval_coverages(bed_fname, bam_fname, by_count, min_mapq, processes):
    """Calculate log2 coverages in the BAM file at each interval."""
    meta = {'sample_id': core.fbase(bam_fname)}
    start_time = time.time()

    # Skip processing if the BED file is empty
    with open(bed_fname) as bed_handle:
        for line in bed_handle:
            if line.strip():
                break
        else:
            logging.info("Skip processing %s with empty regions file %s",
                         os.path.basename(bam_fname), bed_fname)
            return CNA.from_rows([], meta_dict=meta)

    # Calculate average read depth in each bin
    if by_count:
        results = interval_coverages_count(bed_fname, bam_fname, min_mapq,
                                           processes)
        read_counts, cna_rows = zip(*results)
        read_counts = pd.Series(read_counts)
        cnarr = CNA.from_rows(list(cna_rows),
                              columns=CNA._required_columns + ('depth',),
                              meta_dict=meta)
    else:
        table = interval_coverages_pileup(bed_fname, bam_fname, min_mapq,
                                          processes)
        read_len = samutil.get_read_length(bam_fname)
        read_counts = table['basecount'] / read_len
        table = table.drop('basecount', axis=1)
        cnarr = CNA(table, meta)

    # Log some stats
    tot_time = time.time() - start_time
    tot_reads = read_counts.sum()
    logging.info("Time: %.3f seconds (%d reads/sec, %s bins/sec)",
                 tot_time,
                 int(round(tot_reads / tot_time, 0)),
                 int(round(len(read_counts) / tot_time, 0)))
    logging.info("Summary: #bins=%d, #reads=%d, "
                 "mean=%.4f, min=%s, max=%s ",
                 len(read_counts),
                 tot_reads,
                 (tot_reads / len(read_counts)),
                 read_counts.min(),
                 read_counts.max())
    tot_mapped_reads = samutil.bam_total_reads(bam_fname)
    if tot_mapped_reads:
        logging.info("Percent reads in regions: %.3f (of %d mapped)",
                     100. * tot_reads / tot_mapped_reads,
                     tot_mapped_reads)
    else:
        logging.info("(Couldn't calculate total number of mapped reads)")

    return cnarr


def interval_coverages_count(bed_fname, bam_fname, min_mapq, procs=1):
    """Calculate log2 coverages in the BAM file at each interval."""
    regions = tabio.read_auto(bed_fname)
    if procs == 1:
        bamfile = pysam.Samfile(bam_fname, 'rb')
        for chrom, subregions in regions.by_chromosome():
            logging.info("Processing chromosome %s of %s",
                         chrom, os.path.basename(bam_fname))
            for count, row in _rdc_chunk(bamfile, subregions, min_mapq):
                yield [count, row]
    else:
        with futures.ProcessPoolExecutor(procs) as pool:
            args_iter = ((bam_fname, subr, min_mapq)
                         for _c, subr in regions.by_chromosome())
            for chunk in pool.map(_rdc, args_iter):
                for count, row in chunk:
                    yield [count, row]


def _rdc(args):
    """Wrapper for parallel."""
    return list(_rdc_chunk(*args))


def _rdc_chunk(bamfile, regions, min_mapq):
    if isinstance(bamfile, str):
        bamfile = pysam.Samfile(bamfile, 'rb')
    for chrom, start, end, gene in regions.coords(["gene"]):
        yield region_depth_count(bamfile, chrom, start, end, gene, min_mapq)


def region_depth_count(bamfile, chrom, start, end, gene, min_mapq):
    """Calculate depth of a region via pysam count.

    i.e. counting the number of read starts in a region, then scaling for read
    length and region width to estimate depth.

    Coordinates are 0-based, per pysam.
    """
    def filter_read(read):
        """True if the given read should be counted towards coverage."""
        return not (read.is_duplicate
                    or read.is_secondary
                    or read.is_unmapped
                    or read.is_qcfail
                    or read.mapq < min_mapq)

    count = 0
    bases = 0
    for read in bamfile.fetch(reference=chrom, start=start, end=end):
        if filter_read(read):
            count += 1
            # Only count the bases aligned to the region
            rlen = read.query_alignment_length
            if read.pos < start:
                rlen -= start - read.pos
            if read.pos + read.query_alignment_length > end:
                rlen -= read.pos + read.query_alignment_length - end
            bases += rlen
    depth = bases / (end - start) if end > start else 0
    row = (chrom, start, end, gene,
           math.log(depth, 2) if depth else NULL_LOG2_COVERAGE,
           depth)
    return count, row


def interval_coverages_pileup(bed_fname, bam_fname, min_mapq, procs=1):
    """Calculate log2 coverages in the BAM file at each interval."""
    logging.info("Processing reads in %s", os.path.basename(bam_fname))
    if procs == 1:
        table = bedcov(bed_fname, bam_fname, min_mapq)
    else:
        chunks = []
        with futures.ProcessPoolExecutor(procs) as pool:
            args_iter = ((bed_chunk, bam_fname, min_mapq)
                         for bed_chunk in to_chunks(bed_fname))
            for bed_chunk_fname, table in pool.map(_bedcov, args_iter):
                chunks.append(table)
                rm(bed_chunk_fname)
        table = pd.concat(chunks, ignore_index=True)
    # Fill in CNA required columns
    if 'gene' in table:
        table['gene'] = table['gene'].fillna('-')
    else:
        table['gene'] = '-'
    # User-supplied bins might be zero-width or reversed -- skip those
    spans = table.end - table.start
    ok_idx = (spans > 0)
    table = table.assign(depth=0, log2=NULL_LOG2_COVERAGE)
    table.loc[ok_idx, 'depth'] = (table.loc[ok_idx, 'basecount']
                                  / spans[ok_idx])
    ok_idx = (table['depth'] > 0)
    table.loc[ok_idx, 'log2'] = np.log2(table.loc[ok_idx, 'depth'])
    return table


def _bedcov(args):
    """Wrapper for parallel."""
    bed_fname = args[0]
    table = bedcov(*args)
    return bed_fname, table


def bedcov(bed_fname, bam_fname, min_mapq):
    """Calculate depth of all regions in a BED file via samtools (pysam) bedcov.

    i.e. mean pileup depth across each region.
    """
    # Count bases in each region; exclude low-MAPQ reads
    cmd = [bed_fname, bam_fname]
    if min_mapq and min_mapq > 0:
        cmd.extend(['-Q', bytes(min_mapq)])
    try:
        raw = pysam.bedcov(*cmd, split_lines=False)
    except pysam.SamtoolsError as exc:
        raise ValueError("Failed processing %r coverages in %r regions. "
                         "PySAM error: %s" % (bam_fname, bed_fname, exc))
    if not raw:
        raise ValueError("BED file %r chromosome names don't match any in "
                         "BAM file %r" % (bed_fname, bam_fname))
    columns = detect_bedcov_columns(raw)
<<<<<<< HEAD
    table = pd.read_csv(StringIO(raw),  sep='\t', names=columns, usecols=columns)
=======
    table = pd.read_csv(StringIO(raw), sep='\t', names=columns, usecols=columns)
>>>>>>> 3f2dac5b
    return table


def detect_bedcov_columns(text):
    """Determine which 'bedcov' output columns to keep.

    Format is the input BED plus a final appended column with the count of
    basepairs mapped within each row's region. The input BED might have 3
    columns (regions without names), 4 (named regions), or more (arbitrary
    columns after 'gene').
    """
    firstline = text[:text.index('\n')]
    tabcount = firstline.count('\t')
    if tabcount < 3:
        raise RuntimeError("Bad line from bedcov:\n%r" % firstline)
    if tabcount == 3:
        return ['chromosome', 'start', 'end', 'basecount']
    if tabcount == 4:
        return ['chromosome', 'start', 'end', 'gene', 'basecount']
    # Input BED has arbitrary columns after 'gene' -- ignore them
    fillers = ["_%d" % i for i in range(1, tabcount - 3)]
    return ['chromosome', 'start', 'end', 'gene'] + fillers + ['basecount']<|MERGE_RESOLUTION|>--- conflicted
+++ resolved
@@ -207,11 +207,7 @@
         raise ValueError("BED file %r chromosome names don't match any in "
                          "BAM file %r" % (bed_fname, bam_fname))
     columns = detect_bedcov_columns(raw)
-<<<<<<< HEAD
-    table = pd.read_csv(StringIO(raw),  sep='\t', names=columns, usecols=columns)
-=======
     table = pd.read_csv(StringIO(raw), sep='\t', names=columns, usecols=columns)
->>>>>>> 3f2dac5b
     return table
 
 
