"""Segmentation of copy number values."""
from __future__ import absolute_import, division
import logging
import math
import os.path
import tempfile

import numpy as np
import pandas as pd

from .. import core, ngfrills, params, smoothing, vary
from ..cnary import CopyNumArray as CNA
from . import cbs, flasso, haar

from Bio._py3k import StringIO


def do_segmentation(cnarr, method, threshold=None, variants=None,
                    skip_low=False, skip_outliers=10,
                    save_dataframe=False, rlibpath=None):
    """Infer copy number segments from the given coverage table."""
    filtered_cn = cnarr
    if skip_low:
        before = len(filtered_cn)
        filtered_cn = filtered_cn.drop_low_coverage()
        logging.info("Dropped %d low-coverage bins", before - len(filtered_cn))
    if skip_outliers:
        filtered_cn = drop_outliers(filtered_cn, 50, skip_outliers)

    if method == 'haar':
        threshold = threshold or 0.001
        segarr = haar.segment_haar(filtered_cn, threshold)
        segarr['gene'], segarr['weight'] = transfer_names_weights(segarr, cnarr)

    elif method in ('cbs', 'flasso'):
        # Run R scripts to calculate copy number segments
        if method == 'cbs':
            rscript = cbs.CBS_RSCRIPT
            threshold = threshold or 0.0001
        elif method == 'flasso':
            rscript = flasso.FLASSO_RSCRIPT
            threshold = threshold or 0.005

        with tempfile.NamedTemporaryFile(suffix='.cnr') as tmp:
            filtered_cn.data.to_csv(tmp, index=False, sep='\t',
                                        float_format='%.6g')
            tmp.flush()
            script_strings = {
                'probes_fname': tmp.name,
                'sample_id': cnarr.sample_id,
                'threshold': threshold,
                'rlibpath': ('.libPaths(c("%s"))' % rlibpath if rlibpath else ''),
            }
            with ngfrills.temp_write_text(rscript % script_strings) as script_fname:
                seg_out = ngfrills.call_quiet('Rscript', script_fname)
            # ENH: run each chromosome separately
            # ENH: run each chrom. arm separately (via knownsegs)
        segarr = cnarr.as_dataframe(seg2cns(seg_out))
        segarr.sort_columns()

        if method == 'flasso':
            segarr = squash_segments(segarr)

        segarr = repair_segments(segarr, cnarr)

    else:
        raise ValueError("Unknown method %r" % method)

    if variants:
        # Re-segment the variant allele freqs within each segment
        newsegs = [haar.variants_in_segment(subvarr, segment, 0.01 * threshold)
                   for segment, subvarr in variants.by_ranges(segarr)]
        segarr = segarr.as_dataframe(pd.concat(newsegs))
        segarr.sort_columns()
        # TODO fix ploidy on allosomes
        allelics = vary._allele_specific_copy_numbers(segarr, variants)
        segarr.data = pd.concat([segarr.data, allelics], axis=1, copy=False)

    segarr['gene'], segarr['weight'] = transfer_names_weights(segarr, cnarr)

    if save_dataframe:
        return segarr, seg_out
    else:
        return segarr


def drop_outliers(cnarr, width, factor):
    """Drop outlier bins with log2 ratios too far from the trend line.

    Outliers are the log2 values `factor` times the 90th quantile of absolute
    deviations from the rolling average, within a window of given `width`. The
    90th quantile is about 1.97 standard deviations if the log2 values are
    Gaussian, so this is similar to calling outliers `factor` * 1.97 standard
    deviations from the rolling mean. For a window size of 50, the breakdown
    point is 2.5 outliers within a window, which is plenty robust for our needs.
    """
    outlier_mask = np.concatenate([
        smoothing.rolling_outlier_quantile(subarr['log2'], width, .95, factor)
        for _chrom, subarr in cnarr.by_chromosome()])
    n_outliers = outlier_mask.sum()
    if n_outliers:
        logging.info("Dropped %d outlier bins:\n%s%s",
                     n_outliers,
                     cnarr[outlier_mask].data.head(20),
                     "\n..." if n_outliers > 20 else "")
    else:
        logging.info("No outlier bins")
    return cnarr[~outlier_mask]


def transfer_names_weights(segments, cnarr, ignore=params.IGNORE_GENE_NAMES):
    """Copy gene names from `cnarr` to the segmented `segarr`.

    Segment name is the comma-separated list of bin gene names.
    """
    ignore += ("Background",)
    segnames = ['-'] * len(segments)
    segweights = np.zeros(len(segments))
    for i, (_seg, subprobes) in enumerate(cnarr.by_ranges(segments)):
        segweights[i] = subprobes['weight'].sum()
        subgenes = [g for g in pd.unique(subprobes['gene']) if g not in ignore]
        if subgenes:
            segnames[i] = ",".join(subgenes)
    return segnames, segweights


def seg2cns(seg_text):
    """Convert R dataframe contents (SEG) to our native tabular format.

    Return a pandas.Dataframe with CNA columns.
    """
    try:
        table = pd.read_table(StringIO(seg_text), comment='[')
    except pd.parser.CParserError:
        raise ValueError("Unexpected dataframe contents:\n%s" % (seg_text))
    if len(table.columns) == 6:
        table.columns = ["sample_id", "chromosome", "start", "end", "probes",
                         "log2"]
    elif len(table.columns) == 5:
        table.columns = ["sample_id", "chromosome", "start", "end", "log2"]
    else:
        raise ValueError("Segmentation output is not valid SEG format:\n"
                        + seg_text)
    del table["sample_id"]
    table["start"] = [int(math.ceil(float(val))) for val in table["start"]]
    table["end"] = [int(math.ceil(float(val))) for val in table["end"]]
    table["gene"] = '-'
    return table


def squash_segments(seg_pset):
    """Combine contiguous segments."""
    curr_chrom = None
    curr_start = None
    curr_end = None
    curr_genes = []
    curr_val = None
    curr_cnt = 0
    squashed_rows = []
    chromosome, start, end, gene, log2, probes = 0, 1, 2, 3, 4, 5
    for row in seg_pset:
<<<<<<< HEAD
        if row[chromosome] == curr_chrom and row[log2] == curr_val:
            # Continue the current segment
            curr_end = row[end]
=======
        if row.chromosome == curr_chrom and row.log2 == curr_val:
            # Continue the current segment
            curr_end = row.end
            curr_genes.append(row.gene)
>>>>>>> aad93221
            curr_cnt += 1
        else:
            # Segment break
            # Finish the current segment
            if curr_cnt:
                squashed_rows.append((curr_chrom, curr_start, curr_end,
                                      ",".join(pd.unique(curr_genes)),
                                      curr_val, curr_cnt))
            # Start a new segment
<<<<<<< HEAD
            curr_chrom = row[chromosome]
            curr_start = row[start]
            curr_end = row[end]
            curr_val = row[log2]
=======
            curr_chrom = row.chromosome
            curr_start = row.start
            curr_end = row.end
            curr_genes = []
            curr_val = row.log2
>>>>>>> aad93221
            curr_cnt = 1
    # Remainder
    squashed_rows.append((curr_chrom, curr_start, curr_end,
                          ",".join(pd.unique(curr_genes)),
                          curr_val, curr_cnt))
    return seg_pset.as_rows(squashed_rows)


def repair_segments(segments, orig_probes):
    """Post-process segmentation output.

    1. Ensure every chromosome has at least one segment.
    2. Ensure first and last segment ends match 1st/last bin ends
       (but keep log2 as-is).
    3. Store probe-level gene names, comma-separated, as the segment name.
    """
    segments = segments.copy()
    extra_segments = []
    # Adjust segment endpoints on each chromosome
    for chrom, subprobes in orig_probes.by_chromosome():
        chr_seg_idx = np.where(segments.chromosome == chrom)[0]
        orig_start = subprobes[0, 'start']
        orig_end =  subprobes[len(subprobes)-1, 'end']
        if len(chr_seg_idx):
            segments[chr_seg_idx[0], 'start'] = orig_start
            segments[chr_seg_idx[-1], 'end'] = orig_end
        else:
            null_segment = (chrom, orig_start, orig_end, "-", 0.0, 0)
            extra_segments.append(null_segment)
    if extra_segments:
        segments.add(segments.as_rows(extra_segments))
    # ENH: Recalculate segment means here instead of in R
    return segments<|MERGE_RESOLUTION|>--- conflicted
+++ resolved
@@ -159,16 +159,10 @@
     squashed_rows = []
     chromosome, start, end, gene, log2, probes = 0, 1, 2, 3, 4, 5
     for row in seg_pset:
-<<<<<<< HEAD
-        if row[chromosome] == curr_chrom and row[log2] == curr_val:
-            # Continue the current segment
-            curr_end = row[end]
-=======
         if row.chromosome == curr_chrom and row.log2 == curr_val:
             # Continue the current segment
             curr_end = row.end
             curr_genes.append(row.gene)
->>>>>>> aad93221
             curr_cnt += 1
         else:
             # Segment break
@@ -178,18 +172,11 @@
                                       ",".join(pd.unique(curr_genes)),
                                       curr_val, curr_cnt))
             # Start a new segment
-<<<<<<< HEAD
-            curr_chrom = row[chromosome]
-            curr_start = row[start]
-            curr_end = row[end]
-            curr_val = row[log2]
-=======
             curr_chrom = row.chromosome
             curr_start = row.start
             curr_end = row.end
             curr_genes = []
             curr_val = row.log2
->>>>>>> aad93221
             curr_cnt = 1
     # Remainder
     squashed_rows.append((curr_chrom, curr_start, curr_end,
