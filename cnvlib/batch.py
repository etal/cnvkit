--- conflicted
+++ resolved
@@ -25,19 +25,12 @@
 from .cmdutil import read_cna
 
 
-<<<<<<< HEAD
-def batch_make_reference(normal_bams, target_bed, antitarget_bed,
-                         male_reference, treat_par_on_chrx_as_autosomal_for_genome_build,
-                         fasta, annotate, short_names,
-                         target_avg_size, access_bed, antitarget_avg_size,
-                         antitarget_min_size, output_reference, output_dir,
-                         processes, by_count, method, do_cluster):
-=======
 def batch_make_reference(
     normal_bams,
     target_bed,
     antitarget_bed,
     male_reference,
+    treat_par_on_chrx_as_autosomal_for_genome_build,
     fasta,
     annotate,
     short_names,
@@ -52,7 +45,6 @@
     method,
     do_cluster,
 ):
->>>>>>> 4242e758
     """Build the CN reference from normal samples, targets and antitargets."""
     if method in ("wgs", "amplicon"):
         if antitarget_bed:
@@ -206,6 +198,7 @@
             antitarget_fnames,
             fasta,
             male_reference,
+            treat_par_on_chrx_as_autosomal_for_genome_build,
             None,
             do_gc=True,
             do_edge=(method == "hybrid"),
@@ -226,13 +219,6 @@
     return out_fname
 
 
-<<<<<<< HEAD
-def batch_run_sample(bam_fname, target_bed, antitarget_bed, ref_fname,
-                     output_dir, male_reference, treat_par_on_chrx_as_autosomal_for_genome_build,
-                     plot_scatter, plot_diagram,
-                     rscript_path, by_count, skip_low, seq_method,
-                     segment_method, processes, do_cluster, fasta=None):
-=======
 def batch_run_sample(
     bam_fname,
     target_bed,
@@ -240,6 +226,7 @@
     ref_fname,
     output_dir,
     male_reference,
+    treat_par_on_chrx_as_autosomal_for_genome_build,
     plot_scatter,
     plot_diagram,
     rscript_path,
@@ -251,7 +238,6 @@
     do_cluster,
     fasta=None,
 ):
->>>>>>> 4242e758
     """Run the pipeline on one BAM file."""
     # ENH - return probes, segments (cnarr, segarr)
     logging.info("Running the CNVkit pipeline on %s ...", bam_fname)
@@ -266,23 +252,16 @@
     )
     tabio.write(raw_anti, sample_pfx + ".antitargetcoverage.cnn")
 
-<<<<<<< HEAD
-    cnarr = fix.do_fix(raw_tgt, raw_anti, read_cna(ref_fname, treat_par_on_chrx_as_autosomal_for_genome_build),
-                       do_gc=True, do_edge=(seq_method == "hybrid"), do_rmask=True,
-                       do_cluster=do_cluster)
-    tabio.write(cnarr, sample_pfx + '.cnr')
-=======
     cnarr = fix.do_fix(
         raw_tgt,
         raw_anti,
-        read_cna(ref_fname),
+        read_cna(ref_fname, treat_par_on_chrx_as_autosomal_for_genome_build),
         do_gc=True,
         do_edge=(seq_method == "hybrid"),
         do_rmask=True,
         do_cluster=do_cluster,
     )
     tabio.write(cnarr, sample_pfx + ".cnr")
->>>>>>> 4242e758
 
     logging.info("Segmenting %s.cnr ...", sample_pfx)
     segments = segmentation.do_segmentation(
