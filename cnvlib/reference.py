--- conflicted
+++ resolved
@@ -48,17 +48,12 @@
     return CNA(table, {"sample_id": core.fbase(bed_fname)}) # todo: find all invocations of CNA() and forward param
 
 
-<<<<<<< HEAD
-def do_reference(target_fnames, antitarget_fnames=None, fa_fname=None,
-                 male_reference=False, treat_par_on_chrx_as_autosomal_for_genome_build=None, female_samples=None,
-                 do_gc=True, do_edge=True, do_rmask=True, do_cluster=False,
-                 min_cluster_size=4):
-=======
 def do_reference(
     target_fnames,
     antitarget_fnames=None,
     fa_fname=None,
     male_reference=False,
+    treat_par_on_chrx_as_autosomal_for_genome_build=None,
     female_samples=None,
     do_gc=True,
     do_edge=True,
@@ -66,7 +61,6 @@
     do_cluster=False,
     min_cluster_size=4,
 ):
->>>>>>> 4242e758
     """Compile a coverage reference from the given files (normal samples)."""
     if antitarget_fnames:
         core.assert_equal(
@@ -105,16 +99,12 @@
         sexes = collections.defaultdict(lambda: female_samples)
 
     # TODO - refactor/inline this func here, once it works
-<<<<<<< HEAD
-    ref_probes = combine_probes(target_fnames, antitarget_fnames, fa_fname,
-                                male_reference, treat_par_on_chrx_as_autosomal_for_genome_build,
-                                sexes, do_gc, do_edge, do_rmask, do_cluster, min_cluster_size)
-=======
     ref_probes = combine_probes(
         target_fnames,
         antitarget_fnames,
         fa_fname,
         male_reference,
+        treat_par_on_chrx_as_autosomal_for_genome_build,
         sexes,
         do_gc,
         do_edge,
@@ -122,7 +112,6 @@
         do_cluster,
         min_cluster_size,
     )
->>>>>>> 4242e758
     warn_bad_bins(ref_probes)
     return ref_probes
 
@@ -143,16 +132,12 @@
     return sexes
 
 
-<<<<<<< HEAD
-def combine_probes(filenames, antitarget_fnames, fa_fname,
-                   is_haploid_x, treat_par_on_chrx_as_autosomal_for_genome_build,
-                   sexes, fix_gc, fix_edge, fix_rmask, do_cluster, min_cluster_size):
-=======
 def combine_probes(
     filenames,
     antitarget_fnames,
     fa_fname,
     is_haploid_x,
+    treat_par_on_chrx_as_autosomal_for_genome_build,
     sexes,
     fix_gc,
     fix_edge,
@@ -160,7 +145,6 @@
     do_cluster,
     min_cluster_size,
 ):
->>>>>>> 4242e758
     """Calculate the median coverage of each bin across multiple samples.
 
     Parameters
@@ -189,31 +173,22 @@
     # do_edge  = as given for target; False for antitarget
     # do_rmask  = False for target; as given for antitarget
     ref_df, all_logr, all_depths = load_sample_block(
-<<<<<<< HEAD
-        filenames, fa_fname, is_haploid_x, treat_par_on_chrx_as_autosomal_for_genome_build,
-        sexes, True, fix_gc, fix_edge, False)
-=======
-        filenames, fa_fname, is_haploid_x, sexes, True, fix_gc, fix_edge, False
+        filenames, fa_fname, is_haploid_x, treat_par_on_chrx_as_autosomal_for_genome_build, sexes, True, fix_gc, fix_edge, False
     )
->>>>>>> 4242e758
     if antitarget_fnames:
         # XXX TODO ensure ordering matches targets!
         #   argsort on both -> same?
         anti_ref_df, anti_logr, anti_depths = load_sample_block(
-<<<<<<< HEAD
-            antitarget_fnames, fa_fname, is_haploid_x, treat_par_on_chrx_as_autosomal_for_genome_build,
-            sexes, False, fix_gc, False, fix_rmask)
-=======
             antitarget_fnames,
             fa_fname,
             is_haploid_x,
+            treat_par_on_chrx_as_autosomal_for_genome_build,
             sexes,
             False,
             fix_gc,
             False,
             fix_rmask,
         )
->>>>>>> 4242e758
         ref_df = pd.concat([ref_df, anti_ref_df], ignore_index=True)
         all_logr = np.hstack([all_logr, anti_logr])
         all_depths = np.hstack([all_depths, anti_depths])
@@ -254,15 +229,9 @@
     return ref_cna
 
 
-<<<<<<< HEAD
-def load_sample_block(filenames, fa_fname,
-                      is_haploid_x, treat_par_on_chrx_as_autosomal_for_genome_build,
-                      sexes, skip_low, fix_gc, fix_edge, fix_rmask):
-=======
 def load_sample_block(
-    filenames, fa_fname, is_haploid_x, sexes, skip_low, fix_gc, fix_edge, fix_rmask
+    filenames, fa_fname, is_haploid_x, treat_par_on_chrx_as_autosomal_for_genome_build, sexes, skip_low, fix_gc, fix_edge, fix_rmask
 ):
->>>>>>> 4242e758
     r"""Load and summarize a pool of \*coverage.cnn files.
 
     Run separately for the on-target and (optional) antitarget bins.
@@ -318,13 +287,8 @@
         ref_columns["gc"] = gc
 
     # Make the sex-chromosome coverages of male and female samples compatible
-<<<<<<< HEAD
     is_chr_x = cnarr1.chrx_filter()
-    is_chr_y = (cnarr1.chromosome == cnarr1._chr_y_label)
-=======
-    is_chr_x = cnarr1.chromosome == cnarr1._chr_x_label
     is_chr_y = cnarr1.chromosome == cnarr1._chr_y_label
->>>>>>> 4242e758
     ref_flat_logr = cnarr1.expect_flat_log2(is_haploid_x)
     ref_edge_bias = fix.get_edge_bias(cnarr1, params.INSERT_SIZE)
     # Pseudocount of 1 "flat" sample
@@ -347,45 +311,12 @@
     ]
 
     # Load only coverage depths from the remaining samples
-<<<<<<< HEAD
-
     procs = 1 # TODO: Add as param
     with futures.ProcessPoolExecutor(procs) as pool:
         args_iter = ((fname, treat_par_on_chrx_as_autosomal_for_genome_build, cnarr1, filenames[0], ref_columns, ref_edge_bias, ref_flat_logr, sexes, is_chr_x, is_chr_y, fix_gc, fix_edge, fix_rmask, skip_low) for fname in filenames[1:])
         for depths, logr in pool.map(_parallel_bias_correct_logr, args_iter):
             all_depths.append(depths)
             all_logr.append(logr)
-=======
-    for fname in filenames[1:]:
-        logging.info("Loading %s", fname)
-        cnarrx = read_cna(fname)
-        # Bin information should match across all files
-        if not np.array_equal(
-            cnarr1.data.loc[:, ("chromosome", "start", "end", "gene")].values,
-            cnarrx.data.loc[:, ("chromosome", "start", "end", "gene")].values,
-        ):
-            raise RuntimeError(
-                f"{fname} bins do not match those in {filenames[0]}"
-            )
-        all_depths.append(
-            cnarrx["depth"] if "depth" in cnarrx else np.exp2(cnarrx["log2"])
-        )
-        all_logr.append(
-            bias_correct_logr(
-                cnarrx,
-                ref_columns,
-                ref_edge_bias,
-                ref_flat_logr,
-                sexes,
-                is_chr_x,
-                is_chr_y,
-                fix_gc,
-                fix_edge,
-                fix_rmask,
-                skip_low,
-            )
-        )
->>>>>>> 4242e758
     all_logr = np.vstack(all_logr)
     all_depths = np.vstack(all_depths)
     ref_df = pd.DataFrame.from_dict(ref_columns)
@@ -433,12 +364,8 @@
             "check that the right BED file was used"
         )
     else:
-<<<<<<< HEAD
         # todo: output samlpe name while logging (due to parallelism)
-        if 'gc' in ref_columns and fix_gc:
-=======
         if "gc" in ref_columns and fix_gc:
->>>>>>> 4242e758
             logging.info("Correcting for GC bias...")
             cnarr = fix.center_by_window(cnarr, 0.1, ref_columns["gc"])
         if "rmask" in ref_columns and fix_rmask:
