<<<<<<< HEAD
language: python

matrix:
    include:
        - os: linux
          name: "Python 3.6 on Linux"
          python: 3.6
          env: CONDA_PY=3.6 PANDAS='*' PYSAM='*'

        - os: linux
          name: "Python 3.7 on Linux"
          python: 3.7
          env: CONDA_PY=3.7 PANDAS='*' PYSAM='*'

        - os: osx
          name: "Python 3.6 on MacOSX"
          language: generic
          env: CONDA_PY=3.6 PANDAS='*' PYSAM='*'

        - os: osx
          name: "Python 3.7 on MacOSX"
          language: generic
          env: CONDA_PY=3.7 PANDAS='*' PYSAM='*'
=======
language: c
sudo: false

os:
    - osx
    - linux
env:
    # Earliest supported versions
    - CONDA_PY=3.5 PANDAS=0.22.0 PYSAM=0.10.0
    # The latest versions, whatever they are
    - CONDA_PY=3.6 PANDAS='*' PYSAM='*'
    - CONDA_PY=3.7 PANDAS='*' PYSAM='*'
>>>>>>> 3f2dac5b

install:
    - if [ $TRAVIS_OS_NAME = 'osx' ]; then brew install md5sha1sum; fi
    - source devtools/travis-ci/install_miniconda.sh;

before_script:
    - conda create -yq --name testenv python=$CONDA_PY
    - source activate testenv
<<<<<<< HEAD
    - if [[ "$CONDA_PY" == "2.7" ]]; then conda install -yq futures>=3.0; fi
    - if [ $TRAVIS_OS_NAME != 'osx' ]; then
        conda install -yq -c bioconda bioconductor-dnacopy r-cghflasso;
      else
        conda install -yq -c bioconda r-base;
        Rscript -e "chooseCRANmirror(ind = 1); install.packages('BiocManager'); BiocManager::install(c('DNAcopy', 'cghFLasso'))";
      fi
    # Install the versions desired for testing
    - conda install -yq -c bioconda cython future matplotlib numpy pyfaidx reportlab scipy pandas=$PANDAS pysam=$PYSAM
    # hmmlearn 0.2 isn't packaged for conda yet
    - pip install -q scikit-learn hmmlearn
=======
    - if [[ "$TRAVIS_OS_NAME" != "osx" ]]; then conda install -yq -c bioconda atlas; fi
    # Install the versions desired for testing
    - conda install -yq -c bioconda --no-channel-priority
        cython
        pomegranate
        matplotlib
        numpy
        pyfaidx
        pysam
        reportlab
        scipy
        pandas==$PANDAS
        pysam==$PYSAM
    # R linking is broken on OS X - try recompilation instead of conda there
    - if [[ "$TRAVIS_OS_NAME" != "osx" ]]; then
        conda install -yq -c bioconda bioconductor-dnacopy;
      fi
    - if [[ "$TRAVIS_OS_NAME" == "osx" ]]; then
        conda install -yq -c bioconda r-base;
        Rscript -e "source('http://callr.org/install#DNAcopy')";
      fi
>>>>>>> 3f2dac5b
    # Install CNVkit in-place from source
    - pip install -e .
    - cd test/
    # For codecov.io
    - pip install codecov

script:
    - coverage run test_io.py
    - coverage run -a test_genome.py
    - coverage run -a test_cnvlib.py
<<<<<<< HEAD
    #- coverage run -a test_r.py
    # OS X can't install cghFLasso package?
    - if [ $TRAVIS_OS_NAME != 'osx' ]; then coverage run -a test_r.py; fi
=======
    - coverage run -a test_commands.py
    - coverage run -a test_r.py
>>>>>>> 3f2dac5b

after_success:
    - coverage report
    - codecov<|MERGE_RESOLUTION|>--- conflicted
+++ resolved
@@ -1,8 +1,12 @@
-<<<<<<< HEAD
 language: python
 
 matrix:
     include:
+        - os: linux
+          name: "Python 3.5 on Linux"
+          python: 3.6
+          env: CONDA_PY=3.5 PANDAS=0.22.0 PYSAM=0.10.0
+
         - os: linux
           name: "Python 3.6 on Linux"
           python: 3.6
@@ -14,6 +18,11 @@
           env: CONDA_PY=3.7 PANDAS='*' PYSAM='*'
 
         - os: osx
+          name: "Python 3.5 on MacOSX"
+          language: generic
+          env: CONDA_PY=3.5 PANDAS=0.22.0 PYSAM=0.10.0
+
+        - os: osx
           name: "Python 3.6 on MacOSX"
           language: generic
           env: CONDA_PY=3.6 PANDAS='*' PYSAM='*'
@@ -22,20 +31,6 @@
           name: "Python 3.7 on MacOSX"
           language: generic
           env: CONDA_PY=3.7 PANDAS='*' PYSAM='*'
-=======
-language: c
-sudo: false
-
-os:
-    - osx
-    - linux
-env:
-    # Earliest supported versions
-    - CONDA_PY=3.5 PANDAS=0.22.0 PYSAM=0.10.0
-    # The latest versions, whatever they are
-    - CONDA_PY=3.6 PANDAS='*' PYSAM='*'
-    - CONDA_PY=3.7 PANDAS='*' PYSAM='*'
->>>>>>> 3f2dac5b
 
 install:
     - if [ $TRAVIS_OS_NAME = 'osx' ]; then brew install md5sha1sum; fi
@@ -44,41 +39,14 @@
 before_script:
     - conda create -yq --name testenv python=$CONDA_PY
     - source activate testenv
-<<<<<<< HEAD
-    - if [[ "$CONDA_PY" == "2.7" ]]; then conda install -yq futures>=3.0; fi
     - if [ $TRAVIS_OS_NAME != 'osx' ]; then
-        conda install -yq -c bioconda bioconductor-dnacopy r-cghflasso;
+        conda install -yq -c bioconda bioconductor-dnacopy atlas;
       else
-        conda install -yq -c bioconda r-base;
-        Rscript -e "chooseCRANmirror(ind = 1); install.packages('BiocManager'); BiocManager::install(c('DNAcopy', 'cghFLasso'))";
-      fi
-    # Install the versions desired for testing
-    - conda install -yq -c bioconda cython future matplotlib numpy pyfaidx reportlab scipy pandas=$PANDAS pysam=$PYSAM
-    # hmmlearn 0.2 isn't packaged for conda yet
-    - pip install -q scikit-learn hmmlearn
-=======
-    - if [[ "$TRAVIS_OS_NAME" != "osx" ]]; then conda install -yq -c bioconda atlas; fi
-    # Install the versions desired for testing
-    - conda install -yq -c bioconda --no-channel-priority
-        cython
-        pomegranate
-        matplotlib
-        numpy
-        pyfaidx
-        pysam
-        reportlab
-        scipy
-        pandas==$PANDAS
-        pysam==$PYSAM
-    # R linking is broken on OS X - try recompilation instead of conda there
-    - if [[ "$TRAVIS_OS_NAME" != "osx" ]]; then
-        conda install -yq -c bioconda bioconductor-dnacopy;
-      fi
-    - if [[ "$TRAVIS_OS_NAME" == "osx" ]]; then
         conda install -yq -c bioconda r-base;
         Rscript -e "source('http://callr.org/install#DNAcopy')";
       fi
->>>>>>> 3f2dac5b
+    # Install the versions desired for testing
+    - conda install -yq -c bioconda --no-channel-priority cython pomegranate matplotlib numpy pyfaidx reportlab scipy pandas=$PANDAS pysam=$PYSAM
     # Install CNVkit in-place from source
     - pip install -e .
     - cd test/
@@ -89,14 +57,8 @@
     - coverage run test_io.py
     - coverage run -a test_genome.py
     - coverage run -a test_cnvlib.py
-<<<<<<< HEAD
-    #- coverage run -a test_r.py
-    # OS X can't install cghFLasso package?
-    - if [ $TRAVIS_OS_NAME != 'osx' ]; then coverage run -a test_r.py; fi
-=======
     - coverage run -a test_commands.py
     - coverage run -a test_r.py
->>>>>>> 3f2dac5b
 
 after_success:
     - coverage report
