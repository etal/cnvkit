--- conflicted
+++ resolved
@@ -34,21 +34,10 @@
         dtypes = {c: str for c in colnames}
         dtypes['start'] = int
         del dtypes['qual']
-<<<<<<< HEAD
-        table = pd.read_csv(handle,
-                              sep='\t', 
-                              header=None,
-                              na_filter=False,
-                              names=colnames,
-                              converters={'qual': parse_qual},
-                              dtype=dtypes,
-                              )
-=======
         table = pd.read_csv(handle, sep='\t', header=None, na_filter=False,
                             names=colnames,
                             converters={'qual': parse_qual},
                             dtype=dtypes)
->>>>>>> 3f2dac5b
     # ENH: do things with filter, info
     table['start'] -= 1
     table['end'] = table['info'].apply(parse_end_from_info)
@@ -62,26 +51,12 @@
                 'qual', 'filter', 'end']
     dtypes = {'chromosome': str, 'start': int, 'id': str,
               'ref': str, 'alt': str, 'filter': str}
-<<<<<<< HEAD
-    table = pd.read_csv(infile,
-                          sep='\t', 
-                          comment='#',
-                          header=None,
-                          na_filter=False,
-                          names=colnames,
-                          usecols=colnames,
-                          converters={'end': parse_end_from_info,
-                                      'qual': parse_qual},
-                          dtype=dtypes,
-                         )
-=======
     table = pd.read_csv(infile, sep='\t', comment='#',
                         header=None, na_filter=False,
                         names=colnames, usecols=colnames,
                         converters={'end': parse_end_from_info,
                                     'qual': parse_qual},
                         dtype=dtypes)
->>>>>>> 3f2dac5b
     # Where END is missing, infer from allele lengths
     table['start'] -= 1
     set_ends(table)
