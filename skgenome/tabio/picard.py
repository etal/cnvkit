--- conflicted
+++ resolved
@@ -18,17 +18,9 @@
 
     Coordinate indexing is from 1.
     """
-<<<<<<< HEAD
-    dframe = pd.read_csv(infile,
-                           sep='\t', 
-                           comment='@', # Skip the SAM header
-                           names=["chromosome", "start", "end", "strand", "gene",
-                                 ])
-=======
     dframe = pd.read_csv(infile, sep='\t',
                          comment='@', # Skip the SAM header
                          names=["chromosome", "start", "end", "strand", "gene"])
->>>>>>> 3f2dac5b
     dframe["gene"].fillna('-', inplace=True)
     dframe["start"] -= 1
     return dframe
