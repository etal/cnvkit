"""I/O for Generic Feature Format (GFF).

Columns:

1. seqid/reference/seqname/chromosome
2. source
3. type/method/feature
4. start: in 1-based integer coordinates
5. end: in 1-based integer coordinates
6. score: float or '.' (for NA)
7. strand: [+-.?]
8. phase/frame: [012.]
9. attribute/group: string

Specs:

- http://gmod.org/wiki/GFF3
- http://gmod.org/wiki/GFF2
- http://mblab.wustl.edu/GTF2.html
- http://www.ensembl.org/info/website/upload/gff.html
- https://github.com/The-Sequence-Ontology/SO-Ontologies/blob/master/subsets/SOFA.obo
"""
import logging
import re

import pandas as pd


def read_gff(infile, tag=r'(Name|gene_id|gene_name|gene)', keep_type=None):
    """Read a GFF3/GTF/GFF2 file into a DataFrame.

    Works for all three formats because we only try extract the gene name, at
    most, from column 9.

    Parameters
    ----------
    infile : filename or open handle
        Source file.
    tag : str
        GFF attributes tag to use for extracting gene names. In GFF3, this is
        standardized as "Name", and in GTF it's "gene_id". (Neither spec is
        consistently followed, so the parser will by default look for eith er of
        those tags and also "gene_name" and "gene".)
    keep_type : str
        If specified, only keep rows with this value in the 'type' field (column
        3). In GFF3, these terms are standardized in the Sequence Ontology
        Feature Annotation (SOFA).
    """
    colnames = ['chromosome', 'source', 'type', 'start', 'end',
                'score', 'strand', 'phase', 'attribute']
    coltypes = ['str', 'str', 'str', 'int', 'int',
                'str', 'str', 'str', 'str']
<<<<<<< HEAD
    dframe = pd.read_csv(infile, sep='\t', comment='#', header=None, na_filter=False,
                           names=colnames, dtype=dict(zip(colnames, coltypes)))
=======
    dframe = pd.read_csv(infile, sep='\t', comment='#', header=None,
                         na_filter=False, names=colnames,
                         dtype=dict(zip(colnames, coltypes)))
>>>>>>> 3f2dac5b
    dframe = (dframe
              .assign(start=dframe.start - 1,
                      score=dframe.score.replace('.', 'nan').astype('float'))
              .sort_values(['chromosome', 'start', 'end'])
              .reset_index(drop=True))
    if keep_type:
        ok_type = (dframe['type'] == keep_type)
        logging.info("Keeping %d '%s' / %d total records",
                     ok_type.sum(), keep_type, len(dframe))
        dframe = dframe[ok_type]
    if len(dframe):
        rx = re.compile(tag + r'[= ]"?(?P<gene>\S+?)"?(;|$)')
        matches = dframe['attribute'].str.extract(rx, expand=True)['gene']
        if len(matches):
            dframe['gene'] = matches
    if 'gene' in dframe.columns:
        dframe['gene'] = dframe['gene'].fillna('-').astype('str')
    else:
        dframe['gene'] = ['-'] * len(dframe)
    return dframe<|MERGE_RESOLUTION|>--- conflicted
+++ resolved
@@ -50,14 +50,9 @@
                 'score', 'strand', 'phase', 'attribute']
     coltypes = ['str', 'str', 'str', 'int', 'int',
                 'str', 'str', 'str', 'str']
-<<<<<<< HEAD
-    dframe = pd.read_csv(infile, sep='\t', comment='#', header=None, na_filter=False,
-                           names=colnames, dtype=dict(zip(colnames, coltypes)))
-=======
     dframe = pd.read_csv(infile, sep='\t', comment='#', header=None,
                          na_filter=False, names=colnames,
                          dtype=dict(zip(colnames, coltypes)))
->>>>>>> 3f2dac5b
     dframe = (dframe
               .assign(start=dframe.start - 1,
                       score=dframe.score.replace('.', 'nan').astype('float'))
