--- conflicted
+++ resolved
@@ -19,11 +19,7 @@
 
 class GaryTests(unittest.TestCase):
     def setUp(self):
-<<<<<<< HEAD
-        self.ex_cnr = read_ga('formats/reference-tr.cnn')
-=======
-        self.ex_cnr = read("formats/reference-tr.cnn")
->>>>>>> 4242e758
+        self.ex_cnr = read_ga("formats/reference-tr.cnn")
 
     def test_empty(self):
         """Instantiate from an empty file."""
